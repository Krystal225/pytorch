--- conflicted
+++ resolved
@@ -48,8 +48,7 @@
 from tools.codegen.model import (Argument, NativeFunction, SchemaKind,
                                  SelfArgument, TensorOptionsArguments,
                                  BaseType, ListType)
-from typing import Callable, List, Optional, Sequence, Union, Pattern, Set
-import re
+from typing import Callable, List, Optional, Sequence, Union
 
 # We don't set or modify grad_fn on these methods. Generally, they return
 # tensors that have requires_grad=False. In-place functions listed here will
@@ -220,27 +219,6 @@
     # These functions are expected to change impl or storage of input tensors
     'set_', '_cudnn_rnn_flatten_weight',
 }
-<<<<<<< HEAD
-DONT_ENFORCE_TENSOR_IMPL_USE_COUNT: Set[Union[str, Pattern[str]]] = {
-    # These non-inplace, non-out functions return tensors with use_count != 1
-    # Therefore, they MAY (but not necessarily) return one of its inputs as-is
-    # See https://github.com/pytorch/pytorch/issues/60426 for more information
-    'native_batch_norm', 'native_batch_norm_backward', 'native_group_norm_backward',
-    'cudnn_batch_norm', 'native_layer_norm_backward',
-
-    # TODO: we probably dont' want to skip all conv.*_backward
-    re.compile(r'conv.*_backward'),
-    '_embedding_bag', '_embedding_bag_forward_only',
-    'q_per_channel_scales', 'q_per_channel_zero_points',
-    'lu_unpack',
-
-    # The below failed StorageImpl use_count check but we skip tensor_impl check
-    # just in case
-    '_cudnn_rnn', 'dequantize_self', '_cudnn_rnn_backward',
-}
-
-DONT_ENFORCE_STORAGE_IMPL_USE_COUNT: Set[Union[str, Pattern[str]]] = {
-=======
 DONT_ENFORCE_TENSOR_IMPL_USE_COUNT = {
     # These non-inplace, non-out functions return tensors with use_count > 1
     # Therefore, they MAY (but not necessarily) return one of its inputs as-is
@@ -255,7 +233,6 @@
 }
 
 DONT_ENFORCE_STORAGE_IMPL_USE_COUNT = {
->>>>>>> 6cf767c7
     # These non-view functions return tensors with storage use_count != 1
     'thnn_conv2d_forward', 'slow_conv3d_forward', 'channel_shuffle',
 
@@ -263,16 +240,6 @@
     # use count to be 1 either.
     *DONT_ENFORCE_TENSOR_IMPL_USE_COUNT,
 }
-
-def contains_string_or_matching_pattern(list: Set[Union[str, Pattern[str]]], cpp_name: str) -> bool:
-    for pattern in list:
-        if isinstance(pattern, str):
-            if cpp_name == pattern:
-                return True
-        else:
-            if pattern.search(cpp_name) is not None:
-                return True
-    return False
 # END CHECKS FOR [ TensorImpl and Storage Pointer Sanity Checks ]
 
 DECLARE_GRAD_FN = CodeTemplate("""\
@@ -766,17 +733,12 @@
                         stmts_after_call += [ENFORCE_SAME_TENSOR_STORAGE.substitute(tensor_name=aliased_arg_name,
                                                                                     out_tensor_name=ret_name)]
                     else:
-                        if not contains_string_or_matching_pattern(DONT_ENFORCE_STORAGE_IMPL_USE_COUNT, type_wrapper_name(f)):
+                        if type_wrapper_name(f) not in DONT_ENFORCE_STORAGE_IMPL_USE_COUNT:
                             stmts_after_call += [ENFORCE_TENSOR_STORAGE_USE_COUNT_EQUALS_ONE.substitute(
                                 tensor_name=ret_name, fn_name=type_wrapper_name(f))]
 
-<<<<<<< HEAD
-                    if not contains_string_or_matching_pattern(DONT_ENFORCE_TENSOR_IMPL_USE_COUNT, type_wrapper_name(f)):
-                        stmts_after_call += [ENFORCE_TENSOR_IMPL_USE_COUNT_EQUALS_ONE.substitute(
-=======
                     if type_wrapper_name(f) not in DONT_ENFORCE_TENSOR_IMPL_USE_COUNT:
                         stmts_after_call += [ENFORCE_TENSOR_IMPL_USE_COUNT_LT_OR_EQ_ONE.substitute(
->>>>>>> 6cf767c7
                             tensor_name=ret_name, fn_name=type_wrapper_name(f))]
 
                 # Currently we don't have any functions that return the following types, but
