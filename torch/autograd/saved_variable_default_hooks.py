--- conflicted
+++ resolved
@@ -7,20 +7,16 @@
 def reset_saved_tensors_default_hooks():
     torch._C._autograd._reset_default_hooks()
 
-<<<<<<< HEAD
-def set_save_on_cpu_hooks(pin_memory=False):
-    """Sets pack_to_cpu / unpack_from_cpu hooks for saved tensors.
+class save_on_cpu(object):
+    """"Context-manager under which tensors saved by the forward pass will be
+    stored on cpu, then retrieved for backward.
 
-    When these hooks are set, intermediary results saved in the graph during
-    the forward pass will be moved to CPU, then copied back to the original device
-    when needed for the backward pass. If the graph was already on CPU, no tensor copy
-    is performed.
+    When performing operations within this context manager, intermediary
+    results saved in the graph during the forward pass will be moved to CPU,
+    then copied back to the original device when needed for the backward pass.
+    If the graph was already on CPU, no tensor copy is performed.
 
-    Use this hook to tradeoff speed for less GPU memory usage.
-    You can set these hooks once before creating the graph; or you can control
-    which part of the graph should be saved on CPU by registering these hooks
-    before - and resetting them after - creating the part of the graph to be saved
-    on CPU.
+    Use this context-manager to tradeoff speed for less GPU memory usage.
 
     Args:
         pin_memory (bool): If ``True`` tensors will be saved to CPU pinned memory
@@ -35,25 +31,18 @@
         >>> b = torch.randn(5, requires_grad=True, device="cuda")
         >>> c = torch.randn(5, requires_grad=True, device="cuda")
         >>> d = a * b # a and b are saved in the graph (on GPU)
-        >>> torch.autograd.graph.set_save_on_cpu_hooks()
-        >>> e = d * c # d and c are saved on CPU
-        >>> torch.autograd.graph.reset_saved_tensors_default_hooks()
+        >>> with torch.autograd.graph.save_on_cpu():
+        ...    e = d * c # d and c are saved on CPU
         >>> f = a * e # a and e are saved on GPU
         >>> del a, b, c, d, e
         >>> # the content of a, b, e are still alive on GPU
         >>> # the content of c and d only live on CPU
 
     """
-    def pack_to_cpu(tensor):
-        if not pin_memory:
-            return (tensor.device, tensor.cpu())
-=======
-class save_on_cpu(object):
     def __init__(self, pin_memory=False):
         def pack_to_cpu(tensor):
             if not pin_memory:
                 return (tensor.device, tensor.cpu())
->>>>>>> b340f5a5
 
             storage = torch.empty(
                 tensor.size(),
@@ -63,13 +52,6 @@
             storage.copy_(tensor)
             return (tensor.device, storage)
 
-<<<<<<< HEAD
-    def unpack_from_cpu(packed):
-        device, tensor = packed
-        return tensor.to(device, non_blocking=pin_memory)
-
-    torch._C._autograd._register_default_hooks(pack_to_cpu, unpack_from_cpu)
-=======
         def unpack_from_cpu(packed):
             device, tensor = packed
             return tensor.to(device, non_blocking=pin_memory)
@@ -81,5 +63,4 @@
         torch._C._autograd._register_default_hooks(self.pack_hook, self.unpack_hook)
 
     def __exit__(self, *args: Any):
-        torch._C._autograd._reset_default_hooks()
->>>>>>> b340f5a5
+        torch._C._autograd._reset_default_hooks()