--- conflicted
+++ resolved
@@ -720,7 +720,6 @@
     return;
   }
 
-<<<<<<< HEAD
   // This needs to happen after addIntermediateValuesToSkipObserver
   // because we'll skip values in the graph of invoked methods as well
   for (auto& invoked_method : getInvokedMethods(module, method_name)) {
@@ -729,16 +728,6 @@
     insertObservers(invoked_module, invoked_method_name);
   }
 
-=======
-  // To cleanup traced graph
-  ConstantPooling(graph);
-  ConstantPropagation(graph);
-  // must do constant propagation first before replacement
-  replaceConvolutionWithConv2d(graph);
-  // fuse decomposed linear into aten::linear
-  FuseLinear(graph);
-  addIntermediateValuesToSkipObserver(module, method_name);
->>>>>>> 620802b2
   // For storing all values that need to be instrumented with an observer call.
   std::vector<Value*> values_to_observe;
 
