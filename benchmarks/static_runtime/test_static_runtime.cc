--- conflicted
+++ resolved
@@ -549,11 +549,8 @@
   // 3D tensors - cat dim = 2
   std::vector<IValue> args3 = {at::randn({4, 5, 6}), at::randn({4, 5, 7}), 2};
   testStaticRuntime(var_cat_script, args3);
-<<<<<<< HEAD
-=======
 
   testStaticRuntime(var_cat_script, args1, args2);
->>>>>>> b176feec
 }
 
 TEST(StaticRuntime, LongModel) {
