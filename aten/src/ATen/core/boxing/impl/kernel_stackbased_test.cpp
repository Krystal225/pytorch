--- conflicted
+++ resolved
@@ -34,10 +34,7 @@
   torch::jit::push(*stack, input - 1);
 }
 
-<<<<<<< HEAD
-=======
-// NOLINTNEXTLINE(cppcoreguidelines-avoid-non-const-global-variables)
->>>>>>> 8be5b1ca
+// NOLINTNEXTLINE(cppcoreguidelines-avoid-non-const-global-variables)
 bool called_redispatching_kernel = false;
 void redispatchingKernel_with_DispatchKeySet(const OperatorHandle& op, c10::DispatchKeySet ks, Stack* stack) {
   // this kernel is a no-op- it just redispatches to the lower-priority kernel
@@ -47,11 +44,7 @@
 }
 
 void expectCallsIncrement(c10::DispatchKeySet ks) {
-<<<<<<< HEAD
-  at::AutoDispatchBelowAutograd non_var_type_mode(true);
-=======
   at::AutoDispatchBelowAutograd mode;
->>>>>>> 8be5b1ca
 
   // assert that schema and cpu kernel are present
   auto op = c10::Dispatcher::singleton().findSchema({"_test::my_op", ""});
@@ -66,11 +59,7 @@
 }
 
 void expectCallsIncrementUnboxed(DispatchKey dispatch_key) {
-<<<<<<< HEAD
-  at::AutoDispatchBelowAutograd non_var_type_mode(true);
-=======
   at::AutoDispatchBelowAutograd mode;
->>>>>>> 8be5b1ca
 
   // assert that schema and cpu kernel are present
   auto op = c10::Dispatcher::singleton().findSchema({"_test::my_op", ""});
@@ -80,11 +69,7 @@
 }
 
 void expectCallsDecrement(DispatchKey dispatch_key) {
-<<<<<<< HEAD
-  at::AutoDispatchBelowAutograd non_var_type_mode(true);
-=======
   at::AutoDispatchBelowAutograd mode;
->>>>>>> 8be5b1ca
 
   // assert that schema and cpu kernel are present
   auto op = c10::Dispatcher::singleton().findSchema({"_test::my_op", ""});
@@ -203,10 +188,7 @@
   expectCallsIncrementUnboxed(DispatchKey::CPU);
 }
 
-<<<<<<< HEAD
-=======
-// NOLINTNEXTLINE(cppcoreguidelines-avoid-non-const-global-variables)
->>>>>>> 8be5b1ca
+// NOLINTNEXTLINE(cppcoreguidelines-avoid-non-const-global-variables)
 TEST(OperatorRegistrationTest_StackBasedKernel, callKernelsWithDispatchKeySetConvention_redispatchesToLowerPriorityKernels) {
   auto m = MAKE_TORCH_LIBRARY(_test);
   m.def("my_op(Tensor dummy, int input) -> int");
