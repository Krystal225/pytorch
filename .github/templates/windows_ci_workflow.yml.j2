# Template is at:    .github/templates/windows_ci_workflow.yml.j2
# Generation script: .github/scripts/generate_ci_workflows.py
name: Windows CI (!{{ build_environment }})

on:
{%- if on_pull_request %}
  pull_request:
<<<<<<< HEAD
{%- if ciflow_config.enabled %}
    types: [opened, synchronize, reopened, !{{ ciflow_config.trigger_action }}]
{%- endif %}
=======
  {%- if ciflow_config.enabled %}
    {%- if ciflow_config.trigger_action_only %}
    types: [!{{ ciflow_config.trigger_action }}]
    {%- else %}
    types: [opened, synchronize, reopened, !{{ ciflow_config.trigger_action }}]
    {%- endif %}
  {%- endif %}
>>>>>>> b176feec
{%- endif %}
{%- if is_scheduled %}
  schedule:
    - cron: !{{ is_scheduled }}
{%- else %}
  push:
    branches:
      - master
      - release/*
{%- endif %}
  workflow_dispatch:

env:
  BUILD_ENVIRONMENT: !{{ build_environment }}
  BUILD_WHEEL: 1
  CUDA_VERSION: "!{{ cuda_version }}"
  IN_CI: 1
  INSTALL_WINDOWS_SDK: 1
  PYTHON_VERSION: "3.8"
  SCCACHE_BUCKET: "ossci-compiler-cache"
  VC_PRODUCT: "BuildTools"
  VC_VERSION: ""
  VS_VERSION: "16.8.6"
  VC_YEAR: "2019"
{%- if cuda_version != "cpu" %}
  TORCH_CUDA_ARCH_LIST: "7.0"
  USE_CUDA: 1
{%- endif %}


concurrency:
  group: !{{ build_environment }}-${{ github.event.pull_request.number || github.sha }}
  cancel-in-progress: true

jobs:
{%- if ciflow_config.enabled %}
  !{{ ciflow_config.root_job_name }}:
    runs-on: ubuntu-18.04
    if: !{{ ciflow_config.root_job_condition }}
    steps:
      - name: noop
        run: echo running !{{ ciflow_config.root_job_name }}
{%- endif %}
  build:
    if: ${{ github.repository_owner == 'pytorch' }}
    runs-on: "windows.4xlarge"
    defaults:
      run:
        working-directory: pytorch-${{ github.run_id }}
    needs: [!{{ ciflow_config.root_job_name }}]
    env:
      JOB_BASE_NAME: !{{ build_environment }}-build
    steps:
      - name: Checkout PyTorch
        uses: actions/checkout@v2
        with:
          submodules: recursive
          path: pytorch-${{ github.run_id }}
      - name: Install Visual Studio 2019 toolchain
        shell: powershell
        run: |
          .\.circleci\scripts\vs_install.ps1
{%- if cuda_version != "cpu" %}
      - name: Install Cuda
        shell: bash
        run: |
          .circleci/scripts/windows_cuda_install.sh
      - name: Install Cudnn
        shell: bash
        run: |
          .circleci/scripts/windows_cudnn_install.sh
{%- endif %}
      - name: Build
        shell: bash
        env:
          PYTORCH_FINAL_PACKAGE_DIR: /c/${{ github.run_id }}/build-results/
        run: |
          .jenkins/pytorch/win-build.sh
      # Upload to github so that people can click and download artifacts
      - name: Upload artifacts to Github
        if: always()
        uses: actions/upload-artifact@v2
        # Don't fail on upload to GH since it's only for user convenience
        continue-on-error: true
        with:
          retention-days: 14
          if-no-files-found: error
          name: ${{ env.BUILD_ENVIRONMENT }}
          path: C:\${{ github.run_id }}\build-results
      - name: Upload artifacts to s3
        if: always()
        uses: seemethere/upload-artifact-s3@9d7ceb0ab39c2c88d93ef7792b27425b27d59162
        with:
          retention-days: 14
          if-no-files-found: error
          name: ${{ env.BUILD_ENVIRONMENT }}
          path: C:\${{ github.run_id }}\build-results
      - name: Cleanup build-results and workspaces
        if: always()
        shell: bash
        env:
          PYTORCH_FINAL_PACKAGE_DIR: /c/${{ github.run_id }}/build-results/
        # Should remove the entirety of pytorch-${{ github.run_id }}
        run: |
          rm -rf "${PYTORCH_FINAL_PACKAGE_DIR}"
          rm -rf ./*

  generate-test-matrix:
{%- if only_build_on_pull_request %}
    if: ${{ github.repository_owner == 'pytorch' && github.event_name == 'push' }}
{%- else %}
    if: ${{ github.repository_owner == 'pytorch' }}
{%- endif %}
    needs: [!{{ ciflow_config.root_job_name }}]
    runs-on: ubuntu-18.04
    env:
      TEST_RUNNER_TYPE: !{{ test_runner_type }}
      NUM_TEST_SHARDS: !{{ num_test_shards }}
    outputs:
      matrix: ${{ steps.set-matrix.outputs.matrix }}
      render-matrix: ${{ steps.set-matrix.outputs.render-matrix }}
    container:
      image: python:3.9
    steps:
      - name: Install dependencies
        run: pip install typing-extensions
      - name: Clone pytorch/pytorch
        uses: actions/checkout@v2
      - name: Generating test matrix
        id: set-matrix
        run: .github/scripts/generate_pytorch_test_matrix.py

  test:
{%- if only_build_on_pull_request %}
    if: ${{ github.event_name == 'push' }}
{%- endif %}
    env:
      JOB_BASE_NAME: !{{ build_environment }}-test
      SHARD_NUMBER: ${{ matrix.shard }}
      NUM_TEST_SHARDS: ${{ matrix.num_shards }}
      TEST_CONFIG: ${{ matrix.config }}
    needs: [build, generate-test-matrix, !{{ ciflow_config.root_job_name }}]
    strategy:
      matrix: ${{ fromJson(needs.generate-test-matrix.outputs.matrix) }}
      fail-fast: false
    runs-on: ${{ matrix.runner }}
    defaults:
      run:
        working-directory: pytorch-${{ github.run_id }}
    steps:
      - name: Checkout PyTorch
        uses: actions/checkout@v2
        with:
          submodules: recursive
          path: pytorch-${{ github.run_id }}
      - name: Install Visual Studio 2019 toolchain
        shell: powershell
        run: |
          .\.circleci\scripts\vs_install.ps1
{%- if cuda_version != "cpu" %}
      - name: Install Cuda
        shell: bash
        run: |
          .circleci/scripts/windows_cuda_install.sh
      - name: Install Cudnn
        shell: bash
        run: |
          .circleci/scripts/windows_cudnn_install.sh
{%- endif %}
      - uses: seemethere/download-artifact-s3@0504774707cbc8603d7dca922e8026eb8bf3b47b
        name: Download PyTorch Build Artifacts
        with:
          name: ${{ env.BUILD_ENVIRONMENT }}
          path: C:\${{ github.run_id }}\build-results
      - name: Check build-results folder
        shell: powershell
        run: |
          tree /F C:\$Env:GITHUB_RUN_ID\build-results
      # Needed for coverage in win-test.sh
      - uses: actions/setup-python@v2
        name: Setup Python3
        with:
          python-version: '3.x'
      - name: Run test scripts
        shell: bash
        env:
          PYTORCH_FINAL_PACKAGE_DIR: /c/${{ github.run_id }}/build-results/
        run: |
            if [[ $NUM_TEST_SHARDS -ne 2 ]]; then
              export SHARD_NUMBER=0
            fi
            if [[ -n $GITHUB_HEAD_REF && "$USE_CUDA" == 1 ]]; then
              export RUN_SMOKE_TESTS_ONLY=1
            fi
            .jenkins/pytorch/win-test.sh
      - name: Zip test reports for upload
        if: always()
        shell: powershell
        run: |
          # -ir => recursive include all files in pattern
          7z a "test-reports-$Env:TEST_CONFIG.zip" -ir'!test\*.xml'
      - uses: actions/upload-artifact@v2
        name: Store PyTorch Test Reports
        if: always()
        with:
          name: test-reports-${{ matrix.config }}
          retention-days: 14
          if-no-files-found: error
          path:
            pytorch-${{ github.run_id }}/test-reports-*.zip
      - name: Cleanup workspace
        if: always()
        shell: bash
        # Should remove the entirety of pytorch-${{ github.run_id }}
        run: |
          rm -rf ./*

  # this is a separate step from test because the log files from test are too
  # long: basically, GitHub tries to render all of the log files when you click
  # through an action causing extreme slowdown on actions that contain too many
  # logs (like test); we can always move it back to the other one, but it
  # doesn't create the best experience
  render_test_results:
{%- if only_build_on_pull_request %}
    if:  ${{ github.event_name == 'push' && always() }}
{%- else %}
    if: always()
{%- endif %}
    needs: [generate-test-matrix, test, !{{ ciflow_config.root_job_name }}]
    runs-on: linux.2xlarge
    strategy:
      matrix: ${{ fromJson(needs.generate-test-matrix.outputs.render-matrix) }}
      fail-fast: false
    # TODO: Make this into a composite step
    steps:
      - name: Checkout PyTorch
        uses: actions/checkout@v2
        with:
          # deep clone, to allow tools/stats/print_test_stats.py to use Git commands
          fetch-depth: 0
      - uses: actions/download-artifact@v2
        name: Download PyTorch Test Reports
        with:
          name: test-reports-${{ matrix.config }}
          path: .
      - name: Unzip test reports
        run: |
          unzip -o 'test-reports-*.zip'
      - name: Install dependencies
        # boto3 version copied from .circleci/docker/common/install_conda.sh
        run: |
          pip3 install -r requirements.txt
          pip3 install boto3==1.16.34 junitparser rich
      - name: Output Test Results (Click Me)
        run: |
          python3 tools/render_junit.py test
      - name: Parse ref
        id: parse-ref
        run: .github/scripts/parse_ref.py
      - name: Display and upload test statistics (Click Me)
        # temporary hack: set CIRCLE_* vars, until we update
        # tools/stats/print_test_stats.py to natively support GitHub Actions
        env:
          AWS_DEFAULT_REGION: us-east-1
          CIRCLE_BRANCH: ${{ steps.parse-ref.outputs.branch }}
          JOB_BASE_NAME: !{{ build_environment }}-test
          CIRCLE_PR_NUMBER: ${{ github.event.pull_request.number }}
          CIRCLE_SHA1: ${{ github.event.pull_request.head.sha || github.sha }}
          CIRCLE_TAG: ${{ steps.parse-ref.outputs.tag }}
          CIRCLE_WORKFLOW_ID: '${{ github.run_id }}_${{ github.run_number }}'
        run: |
          python3 -m tools.stats.print_test_stats --upload-to-s3 --compare-with-s3 test<|MERGE_RESOLUTION|>--- conflicted
+++ resolved
@@ -5,11 +5,6 @@
 on:
 {%- if on_pull_request %}
   pull_request:
-<<<<<<< HEAD
-{%- if ciflow_config.enabled %}
-    types: [opened, synchronize, reopened, !{{ ciflow_config.trigger_action }}]
-{%- endif %}
-=======
   {%- if ciflow_config.enabled %}
     {%- if ciflow_config.trigger_action_only %}
     types: [!{{ ciflow_config.trigger_action }}]
@@ -17,7 +12,6 @@
     types: [opened, synchronize, reopened, !{{ ciflow_config.trigger_action }}]
     {%- endif %}
   {%- endif %}
->>>>>>> b176feec
 {%- endif %}
 {%- if is_scheduled %}
   schedule:
